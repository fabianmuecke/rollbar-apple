# Rollbar for iOS

<!-- RemoveNext -->
Objective-C library for crash reporting and logging with [Rollbar](https://rollbar.com).

## Setup

1. Download the [Rollbar framework](https://github.com/rollbar/rollbar-ios/releases/download/v0.0.1/Rollbar.zip).

2. Extract the Rollbar directory in the zip file to your Xcode project directory.

3. In Xcode, select _File_ -> _Add Files to "[your project name]"_ and choose the Rollbar directory from step 2.

4. In your Application delegate implementation file, add the following import statement:

<<<<<<< HEAD
  ```objective-c
  #import <Rollbar/Rollbar.h>
  ```

5. Add the following to `application:didFinishLaunchingWithOptions:`:

  ```objective-c
  [Rollbar initWithAccessToken:@"POST_CLIENT_ITEM_ACCESS_TOKEN"];
  ```

<!-- RemoveNext -->
Replace `POST_CLIENT_ITEM_ACCESS_TOKEN` with a client scope access token from your project in Rollbar
=======
    ```objective-c
    #import <Rollbar/Rollbar.h>
    ```

5. Add the following to `application:didFinishLaunchingWithOptions:`:

    ```objective-c
    [Rollbar initWithAccessToken:@"POST_CLIENT_ITEM_ACCESS_TOKEN"];
    ```

    <!-- RemoveNext -->
    Replace POST_CLIENT_ITEM_ACCESS_TOKEN with a client scope access token from your project in Rollbar.
>>>>>>> 4edae324

That's all you need to do to report crashes to Rollbar. To get symbolicated stack traces, follow the instructions in the "Symbolication" section below.

## Usage

### Crash reporting

Crashes will be saved to disk when they occur, then reported to Rollbar the next time the app is launched.

Rollbar uses [PLCrashReporter](https://www.plcrashreporter.org/) to capture uncaught exceptions and fatal signals. Note that only one crash reporter can be active per app. If you initialize multiple crash reporters (i.e. Rollbar alongside other services), only the last one initialized will be active.

### Logging

You can log arbitrary messages using the log methods:

```objective-c
// Logs at level "info".
// Variants at "debug", "info", "warning", "error", and "critical" all exist.
[Rollbar infoWithMessage:@"Test message"];

// Log a critical, with some additional key-value data
[Rollbar criticalWithMessage:@"Unexcpected data from server" data:@{@"endpoint": endpoint,
                                                                    @"result": result}];

// Or log at a named level
[Rollbar logWithLevel:@"warning" message:@"Simple warning log message"];
```


## Configuration

You can pass an optional `RollbarConfiguration` object to `initWithAccessToken:`:

```objective-c
RollbarConfiguration *config = [RollbarConfiguration configuration];
config.crashLevel = @"critical";
config.environment = @"production";

[Rollbar initWithAccessToken:@"POST_CLIENT_ITEM_ACCESS_TOKEN" configuration:config];
```

You can also configure the notifier after initialization by getting the active configuration object and modifying it:

```objective-c
RollbarConfiguration *config = [Rollbar currentConfiguration];
[config setPersonId:@"123" username:@"username" email:@"test@test.com"];

// Will now report with person data
[Rollbar debugWithMessage:@"User hit button A"];
```

### Configuration reference ###

**Variables:**

  <dl>
  <dt>crashLevel</dt>
  <dd>The level that crashes are reported as

Default: ```error```
  </dd>
  
  <dt>environment</dt>
  <dd>Environment that Rollbar items will be reported under

Default: ```unspecified``` in release mode, ```development``` in debug mode.
  </dd>
  <dt>endpoint</dt>
  <dd>URL items are posted to.

Default: ```https://api.rollbar.com/api/1/items/```
  </dd>

**Methods:**

  <dt>`- setPersonId:username:email:`</dt>
  <dd>Sets person data. Each value can either be a `NSString` or `nil`
  </dd>
  </dl>

## Symbolication using .dSYM files

To automatically send .dSYM files to Rollbar whenever your app is built in release mode, add a new build phase to your target in Xcode:

1. Click on your project and then select "Build Phases"

<<<<<<< HEAD
2. In Xcode's menu select _Editor_ -> _Add Build Phase_ -> _Add Run Script Build Phase_

3. Change the script's shell to `/usr/bin/python`
=======
2. In the top menu bar, click "Editor" and then "Add Build Phase", then "Add Run Script Build Phase"

3. Change the "Shell" to `/usr/bin/python`

4. Paste the following script into the box, using "Paste and Preserve Formatting" (Edit -> Paste and Preserve Formatting):
>>>>>>> 4edae324

4. Select the script box, copy the following script, and in Xcode select _Edit_ -> _Paste and Preserve Formatting_:

  ```python
  import os
  import subprocess
  import zipfile

  if os.environ['DEBUG_INFORMATION_FORMAT'] != 'dwarf-with-dsym' or os.environ['EFFECTIVE_PLATFORM_NAME'] == '-iphonesimulator':
      exit(0)

  ACCESS_TOKEN = 'POST_SERVER_ITEM_ACCESS_TOKEN'

  dsym_file_path = os.path.join(os.environ['DWARF_DSYM_FOLDER_PATH'], os.environ['DWARF_DSYM_FILE_NAME'])
  zip_location = '%s.zip' % (dsym_file_path)

  os.chdir(os.environ['DWARF_DSYM_FOLDER_PATH'])
  with zipfile.ZipFile(zip_location, 'w') as zipf:
      for root, dirs, files in os.walk(os.environ['DWARF_DSYM_FILE_NAME']):
          zipf.write(root)

          for f in files:
              zipf.write(os.path.join(root, f))

  p = subprocess.Popen('/usr/libexec/PlistBuddy -c "Print :CFBundleVersion" %s' % os.environ['PRODUCT_SETTINGS_PATH'],
                       stdout=subprocess.PIPE, shell=True)
  stdout, stderr = p.communicate()
  version = stdout.strip()

  p = subprocess.Popen('curl -X POST https://api.rollbar.com/api/1/dsym -F access_token=%s -F version=%s -F dsym=@%s' % (ACCESS_TOKEN, version, zip_location), shell=True)
  p.communicate()
  ```

  Note: make sure you replace `POST_SERVER_ITEM_ACCESS_TOKEN` with a server scope access token from your project in Rollbar.


<<<<<<< HEAD
## Developing and building the library ##

You can include the Rollbar project as a sub-project in your app, or link the Rollbar source files directly into your app.

To build the Rollbar framework distribution files, open the Rollbar project and make sure the Distribution scheme is active by selecting _Editor_ -> _Scheme_ -> _Distribution_. Building the project with this scheme selected will create a `Dist/` directory containing the Rollbar framework with the proper fat binary.
=======
If you run into any problems, please email us at `support@rollbar.com` or [file a bug report](https://github.com/rollbar/rollbar-ios/issues/new).

>>>>>>> 4edae324


## Contributing

1. Fork it
2. Create your feature branch (`git checkout -b my-new-feature`)
3. Commit your changes (`git commit -am 'Added some feature'`)
4. Push to the branch (`git push origin my-new-feature`)
5. Create new Pull Request


## Help / Support

If you run into any issues, please email us at `support@rollbar.com`<|MERGE_RESOLUTION|>--- conflicted
+++ resolved
@@ -13,7 +13,6 @@
 
 4. In your Application delegate implementation file, add the following import statement:
 
-<<<<<<< HEAD
   ```objective-c
   #import <Rollbar/Rollbar.h>
   ```
@@ -24,26 +23,10 @@
   [Rollbar initWithAccessToken:@"POST_CLIENT_ITEM_ACCESS_TOKEN"];
   ```
 
-<!-- RemoveNext -->
-Replace `POST_CLIENT_ITEM_ACCESS_TOKEN` with a client scope access token from your project in Rollbar
-=======
-    ```objective-c
-    #import <Rollbar/Rollbar.h>
-    ```
-
-5. Add the following to `application:didFinishLaunchingWithOptions:`:
-
-    ```objective-c
-    [Rollbar initWithAccessToken:@"POST_CLIENT_ITEM_ACCESS_TOKEN"];
-    ```
-
-    <!-- RemoveNext -->
-    Replace POST_CLIENT_ITEM_ACCESS_TOKEN with a client scope access token from your project in Rollbar.
->>>>>>> 4edae324
+  <!-- RemoveNext -->
+  Replace `POST_CLIENT_ITEM_ACCESS_TOKEN` with a client scope access token from your project in Rollbar
 
 That's all you need to do to report crashes to Rollbar. To get symbolicated stack traces, follow the instructions in the "Symbolication" section below.
-
-## Usage
 
 ### Crash reporting
 
@@ -126,19 +109,11 @@
 
 1. Click on your project and then select "Build Phases"
 
-<<<<<<< HEAD
-2. In Xcode's menu select _Editor_ -> _Add Build Phase_ -> _Add Run Script Build Phase_
-
-3. Change the script's shell to `/usr/bin/python`
-=======
 2. In the top menu bar, click "Editor" and then "Add Build Phase", then "Add Run Script Build Phase"
 
 3. Change the "Shell" to `/usr/bin/python`
 
 4. Paste the following script into the box, using "Paste and Preserve Formatting" (Edit -> Paste and Preserve Formatting):
->>>>>>> 4edae324
-
-4. Select the script box, copy the following script, and in Xcode select _Edit_ -> _Paste and Preserve Formatting_:
 
   ```python
   import os
@@ -173,16 +148,11 @@
   Note: make sure you replace `POST_SERVER_ITEM_ACCESS_TOKEN` with a server scope access token from your project in Rollbar.
 
 
-<<<<<<< HEAD
 ## Developing and building the library ##
 
 You can include the Rollbar project as a sub-project in your app, or link the Rollbar source files directly into your app.
 
 To build the Rollbar framework distribution files, open the Rollbar project and make sure the Distribution scheme is active by selecting _Editor_ -> _Scheme_ -> _Distribution_. Building the project with this scheme selected will create a `Dist/` directory containing the Rollbar framework with the proper fat binary.
-=======
-If you run into any problems, please email us at `support@rollbar.com` or [file a bug report](https://github.com/rollbar/rollbar-ios/issues/new).
-
->>>>>>> 4edae324
 
 
 ## Contributing
@@ -196,4 +166,4 @@
 
 ## Help / Support
 
-If you run into any issues, please email us at `support@rollbar.com`+If you run into any problems, please email us at `support@rollbar.com` or [file a bug report](https://github.com/rollbar/rollbar-ios/issues/new).