//  Copyright (c) 2018 Rollbar, Inc. All rights reserved.

#import "RollbarNotifier.h"
#import "RollbarThread.h"
#import "RollbarFileReader.h"
#import "RollbarReachability.h"
#import "RollbarLogger.h"
#if TARGET_OS_IPHONE
    #import <UIKit/UIKit.h>
#endif
#include <sys/utsname.h>
#import "NSJSONSerialization+Rollbar.h"
#import "KSCrash.h"
#import "RollbarTelemetry.h"
#import "RollbarPayloadTruncator.h"
#import "RollbarCachesDirectory.h"

#define MAX_PAYLOAD_SIZE 128 // The maximum payload size in kb

static NSString *QUEUED_ITEMS_FILE_NAME = @"rollbar.items";
static NSString *STATE_FILE_NAME = @"rollbar.state";
static NSString *PAYLOADS_FILE_NAME = @"rollbar.payloads";

// Rollbar API Service inforced payload rate limit:
static NSString *RESPONSE_HEADER_RATE_LIMIT = @"x-rate-limit-limit";
// Rollbar API Service inforced remaining payload count until the limit is reached:
static NSString *RESPONSE_HEADER_REMAINING_COUNT = @"x-rate-limit-remaining";
// Rollbar API Service inforced rate limit reset time for the current limit window:
static NSString *RESPONSE_HEADER_RESET_TIME = @"x-rate-limit-reset";
// Rollbar API Service inforced rate limit remaining seconds of the current limit window:
static NSString *RESPONSE_HEADER_REMAINING_SECONDS = @"x-rate-limit-remaining-seconds";

static NSUInteger MAX_RETRY_COUNT = 5;

static NSString *queuedItemsFilePath = nil;
static NSString *stateFilePath = nil;
static NSMutableDictionary *queueState = nil;
static NSString *payloadsFilePath = nil;

static RollbarThread *rollbarThread = nil;
static RollbarReachability *reachability = nil;
static BOOL isNetworkReachable = YES;

#define IS_IOS7_OR_HIGHER (floor(NSFoundationVersionNumber) > NSFoundationVersionNumber_iOS_6_1)
#define IS_MACOS10_10_OR_HIGHER (floor(NSFoundationVersionNumber) > NSFoundationVersionNumber10_10)

@implementation RollbarNotifier {
    NSDate *nextSendTime;
}

- (id)initWithAccessToken:(NSString*)accessToken
            configuration:(RollbarConfiguration*)configuration
                   isRoot:(BOOL)isRoot {
    
    if ((self = [super init])) {
        [self updateAccessToken:accessToken
                  configuration:configuration
                         isRoot:isRoot];
        
        if (isRoot) {
            NSString *cachesDirectory = [RollbarCachesDirectory directory];
            if (nil != self.configuration.logPayloadFile
                && self.configuration.logPayloadFile.length > 0) {
                
                payloadsFilePath =
                [cachesDirectory stringByAppendingPathComponent:self.configuration.logPayloadFile];
            }
            else {
                
                payloadsFilePath =
                [cachesDirectory stringByAppendingPathComponent:PAYLOADS_FILE_NAME];
            }
            // create working cache directory:
            if (![[NSFileManager defaultManager] fileExistsAtPath:cachesDirectory]) {
                NSError *error;
                BOOL result =
                [[NSFileManager defaultManager] createDirectoryAtPath:cachesDirectory
                                          withIntermediateDirectories:YES
                                                           attributes:nil
                                                                error:&error
                 ];
                NSLog(@"result %@", result);
            }
            
            queuedItemsFilePath =
            [cachesDirectory stringByAppendingPathComponent:QUEUED_ITEMS_FILE_NAME];
            stateFilePath =
            [cachesDirectory stringByAppendingPathComponent:STATE_FILE_NAME];
            
            // either create or overwrite the payloads log file:
            [[NSFileManager defaultManager] createFileAtPath:payloadsFilePath
                                                    contents:nil
                                                  attributes:nil];
            
            // create the queued items file if does not exist already:
            if (![[NSFileManager defaultManager] fileExistsAtPath:queuedItemsFilePath]) {
                [[NSFileManager defaultManager] createFileAtPath:queuedItemsFilePath
                                                        contents:nil
                                                      attributes:nil];
            }
            
            // create state tracking file if does not exist already:
            if ([[NSFileManager defaultManager] fileExistsAtPath:stateFilePath]) {
                NSData *stateData = [NSData dataWithContentsOfFile:stateFilePath];
                if (stateData) {
                    NSDictionary *state = [NSJSONSerialization JSONObjectWithData:stateData
                                                                          options:0
                                                                            error:nil];
                    queueState = [state mutableCopy];
                } else {
                    RollbarLog(@"There was an error restoring saved queue state");
                }
            }
            if (!queueState) {
                queueState = [@{@"offset": [NSNumber numberWithUnsignedInt:0],
                                @"retry_count": [NSNumber numberWithUnsignedInt:0]} mutableCopy];
            }
            
            // Deals with sending items that have been queued up
            rollbarThread = [[RollbarThread alloc] initWithNotifier:self reportingRate:configuration.maximumReportsPerMinute];
            [rollbarThread start];
            
            // Listen for reachability status
            // so that items are only sent when the internet is available
            reachability = [RollbarReachability reachabilityForInternetConnection];
            
            isNetworkReachable = [reachability isReachable];
            
            reachability.reachableBlock = ^(RollbarReachability*reach) {
                [self captureTelemetryDataForNetwork:true];
                isNetworkReachable = YES;
            };
            
            reachability.unreachableBlock = ^(RollbarReachability*reach) {
                [self captureTelemetryDataForNetwork:false];
                isNetworkReachable = NO;
            };
            
            [reachability startNotifier];
        }
    }
<<<<<<< HEAD
=======

    nextSendTime = [[NSDate alloc] init];
>>>>>>> 00f1ab13
    
    return self;
}

- (void)logCrashReport:(NSString*)crashReport {
    NSDictionary *payload = [self buildPayloadWithLevel:self.configuration.crashLevel
                                                message:nil
                                              exception:nil
                                                  extra:nil
                                            crashReport:crashReport
                                                context:nil];
    if (payload) {
        [self queuePayload:payload];
    }
}

- (void)log:(NSString*)level
    message:(NSString*)message
  exception:(NSException*)exception
       data:(NSDictionary*)data
    context:(NSString*) context {
    
    if (!self.configuration.enabled) {
        return;
    }
    
    RollbarLevel rollbarLevel = RollbarLevelFromString(level);
    if (rollbarLevel < [self.configuration getRollbarLevel]) {
        return;
    }

    NSDictionary *payload = [self buildPayloadWithLevel:level
                                                message:message
                                              exception:exception
                                                  extra:data
                                            crashReport:nil
                                                context:context
                             ];
    if (payload) {
        [self queuePayload:payload];
    }
}

- (void)saveQueueState {
    NSError *error;
    NSData *data = [NSJSONSerialization dataWithJSONObject:queueState
                                                   options:0
                                                     error:&error
                                                      safe:true];
    if (error) {
        RollbarLog(@"Error: %@", [error localizedDescription]);
    }
    [data writeToFile:stateFilePath atomically:YES];
}

- (void)processSavedItems {
    if (!isNetworkReachable) {
        // Don't attempt sending if the network is known to be not reachable
        return;
    }

    NSUInteger startOffset = [queueState[@"offset"] unsignedIntegerValue];

    NSFileHandle *fileHandle = [NSFileHandle fileHandleForReadingAtPath:queuedItemsFilePath];
    [fileHandle seekToEndOfFile];
    __block unsigned long long fileLength = [fileHandle offsetInFile];
    [fileHandle closeFile];

    if (!fileLength) {
        return;
    }

    // Empty out the queued item file if all items have been processed already
    if (startOffset == fileLength) {
        [@"" writeToFile:queuedItemsFilePath atomically:YES encoding:NSUTF8StringEncoding error:nil];

        queueState[@"offset"] = [NSNumber numberWithUnsignedInteger:0];
        queueState[@"retry_count"] = [NSNumber numberWithUnsignedInteger:0];
        [self saveQueueState];

        return;
    }

    // Iterate through the items file and send the items in batches.
    RollbarFileReader *reader = [[RollbarFileReader alloc] initWithFilePath:queuedItemsFilePath
                                                                  andOffset:startOffset];
    [reader enumerateLinesUsingBlock:^(NSString *line, NSUInteger nextOffset, BOOL *stop) {
        NSData *lineData = [line dataUsingEncoding:NSUTF8StringEncoding];
        if (!lineData) {
            // All we can do is ignore this line
            RollbarLog(@"Error converting file line to NSData");
            return;
        }
        NSError *error;
        NSDictionary *payload = [NSJSONSerialization JSONObjectWithData:lineData
                                                                options:(NSJSONReadingMutableContainers | NSJSONReadingMutableLeaves)
                                                                  error:&error];

        if (!payload) {
            // Ignore this line if it isn't valid json and proceed to the next line
            RollbarLog(@"Error restoring data from file to JSON");
            return;
        }

        BOOL shouldContinue = [self sendItem:payload nextOffset:nextOffset];

        if (!shouldContinue) {
            // Stop processing the file so that the current file offset will be
            // retried next time the file is processed
            *stop = YES;
            return;
        }
        
        // The file has had items added since we started iterating through it,
        // update the known file length to equal the next offset
        if (nextOffset > fileLength) {
            fileLength = nextOffset;
        }

    }];
}

- (NSDictionary*)buildPersonData {
    NSMutableDictionary *personData = [NSMutableDictionary dictionary];
    
    if (self.configuration.personId) {
        personData[@"id"] = self.configuration.personId;
    }
    if (self.configuration.personUsername) {
        personData[@"username"] = self.configuration.personUsername;
    }
    if (self.configuration.personEmail) {
        personData[@"email"] = self.configuration.personEmail;
    }
    
    if ([[personData allKeys] count]) {
        return personData;
    }
    
    return nil;
}

- (NSDictionary*)buildOptionalData {
    NSMutableDictionary *data = [NSMutableDictionary dictionary];

    // Add client/server linking ID
    if (self.configuration.requestId) {
        [data setObject:self.configuration.requestId forKey:@"requestId"];
    }

    // Add server data
    NSDictionary *serverData = [self buildServerData];

    if (serverData) {
        [data setObject:serverData forKey:@"server"];
    }

    if ([[data allKeys] count]) {
        return data;
    }

    return nil;
}

- (NSDictionary*)buildServerData {
    NSMutableDictionary *data = [NSMutableDictionary dictionary];

    if (self.configuration.serverHost) {
        data[@"host"] = self.configuration.serverHost;
    }
    if (self.configuration.serverRoot) {
        data[@"root"] = self.configuration.serverRoot;
    }
    if (self.configuration.serverBranch) {
        data[@"branch"] = self.configuration.serverBranch;
    }
    if (self.configuration.serverCodeVersion) {
        data[@"code_version"] = self.configuration.serverCodeVersion;
    }

    if ([[data allKeys] count]) {
        return data;
    }

    return nil;
}

- (NSDictionary*)buildClientData {
    NSNumber *timestamp = [NSNumber numberWithInteger:[[NSDate date] timeIntervalSince1970]]
    ;
    NSBundle *mainBundle = [NSBundle mainBundle];
    
    NSString *version = [mainBundle objectForInfoDictionaryKey:(NSString*)kCFBundleVersionKey];
    if (self.configuration.codeVersion.length > 0) {
        version = self.configuration.codeVersion;
    }
    
    NSString *shortVersion = [mainBundle objectForInfoDictionaryKey:@"CFBundleShortVersionString"];
    NSString *bundleName = [mainBundle objectForInfoDictionaryKey:(NSString *)kCFBundleNameKey];
    NSString *bundleIdentifier = [mainBundle objectForInfoDictionaryKey:(NSString *)kCFBundleIdentifierKey];
    
    struct utsname systemInfo;
    uname(&systemInfo);
    NSString *deviceCode = [NSString stringWithCString:systemInfo.machine encoding:NSUTF8StringEncoding];
    
#if TARGET_OS_IPHONE
    NSDictionary *osData = @{
                             @"os": @"iOS",
                             @"os_version": [[UIDevice currentDevice] systemVersion],
                             @"device_code": deviceCode,
                             @"code_version": version ? version : @"",
                             @"short_version": shortVersion ? shortVersion : @"",
                             @"bundle_identifier": bundleIdentifier ? bundleIdentifier : @"",
                             @"app_name": bundleName ? bundleName : @""
                             };
#else
//    NSDictionary *systemVersion = [NSDictionary dictionaryWithContentsOfFile:@"/System/Library/CoreServices/SystemVersion.plist"];
    NSOperatingSystemVersion osVer =
    [[NSProcessInfo processInfo] operatingSystemVersion];

    NSDictionary *osData = @{
                             @"os": @"macOS",
//                             @"os_version": [systemVersion objectForKey:@"ProductVersion"],
                             @"os_version": [NSString stringWithFormat:@" %tu.%tu.%tu",
                                             osVer.majorVersion,
                                             osVer.minorVersion,
                                             osVer.patchVersion
                                             ],
                             @"device_code": deviceCode,
                             @"code_version": version ? version : @"",
                             @"short_version": shortVersion ? shortVersion : @"",
                             @"bundle_identifier": bundleIdentifier ? bundleIdentifier : @"",
                             @"app_name": bundleName ? bundleName : [[NSProcessInfo processInfo] processName]
                             };
#endif

    if (self.configuration.captureIp == CaptureIpFull) {
        return @{@"timestamp": timestamp,
                 //@"ios": osData,
                 @"os": osData,
                 @"user_ip": @"$remote_ip"};
    } else if (self.configuration.captureIp == CaptureIpAnonymize) {
        return @{@"timestamp": timestamp,
                 //@"ios": osData,
                 @"os": osData,
                 @"user_ip": @"$remote_ip_anonymize"};
    } else {
        return @{@"timestamp": timestamp,
                 //@"ios": osData,
                 @"os": osData
                 };
    }
}

- (NSDictionary*)buildPayloadWithLevel:(NSString*)level
                               message:(NSString*)message
                             exception:(NSException*)exception
                                 extra:(NSDictionary*)extra
                           crashReport:(NSString*)crashReport
                               context:(NSString*)context {
    
    NSDictionary *clientData = [self buildClientData];
    NSDictionary *notifierData = @{@"name": self.configuration.notifierName,
                                   @"version": self.configuration.notifierVersion};
    
    NSMutableDictionary *customData =
        [NSMutableDictionary dictionaryWithDictionary:self.configuration.customData];
    if (crashReport || exception) {
        // neither crash report no exception payload objects have placeholders for any extra data
        // or an extra message, let's preserve them as the custom data:
        if (extra) {
            customData[@"error.extra"] = extra;
        }
        if (message && message.length > 0) {
            customData[@"error.message"] = message;
        }
    }

    NSDictionary *body = [self buildPayloadBodyWithMessage:message
                                                 exception:exception
                                                     extra:extra
                                               crashReport:crashReport
                          ];
//    NSOperatingSystemVersion osVer =
//    [[NSProcessInfo processInfo] operatingSystemVersion];
    
//#if TARGET_OS_IPHONE
//    NSString *platform = @"iOS";
//    //float ver = [[[UIDevice currentDevice] systemVersion] floatValue];
//#else
//    NSString *platform = @"macOS";
//#endif
//
//    platform =
//    [platform stringByAppendingFormat:@" %tu.%tu.%tu",
//     osVer.majorVersion,
//     osVer.minorVersion,
//     osVer.patchVersion
//     ];
    
    NSString *platform = @"client";
    NSMutableDictionary *data = [@{@"environment": self.configuration.environment,
                                   @"level": level,
                                   @"language": @"objective-c",
                                   @"framework": self.configuration.framework,
                                   @"platform": platform,
                                   @"uuid": [self generateUUID],
                                   @"client": clientData,
                                   @"notifier": notifierData,
                                   @"custom": customData,
                                   @"body": body} mutableCopy];
    
    NSDictionary *personData = [self buildPersonData];
    
    if (personData) {
        data[@"person"] = personData;
    }

    NSDictionary *optionalData = [self buildOptionalData];

    if (optionalData) {
        [data addEntriesFromDictionary:optionalData];
    }

    if (context) {
        data[@"context"] = context;
    }

    // Transform payload, if necessary
    [self modifyPayload:data];
    [self scrubPayload:data];
    if ([self shouldIgnorePayload:data]) {
        return nil;
    }

    return @{@"access_token": self.configuration.accessToken,
             @"data": data};
}

- (NSDictionary*)buildPayloadBodyWithCrashReport:(NSString*)crashReport {
    return @{@"crash_report": @{@"raw": crashReport}};
}

- (NSDictionary*)buildPayloadBodyWithMessage:(NSString*)message
                                       extra:(NSDictionary*)extra {
    NSMutableDictionary *result = [NSMutableDictionary dictionary];
    result[@"body"] = message ? message : @"";
    
    if (extra) {
        result[@"extra"] = extra;
    }
    
    return @{@"message": result};
}

- (NSDictionary*)buildPayloadBodyWithException:(NSException*)exception {

    NSMutableDictionary *exceptionInfo = [[NSMutableDictionary alloc] init];
    [exceptionInfo setObject:NSStringFromClass([exception class]) forKey:@"class"];
    [exceptionInfo setObject:[exception.reason mutableCopy] forKey:@"message"];
    [exceptionInfo setObject:[exception.description mutableCopy] forKey:@"description"];

    NSMutableArray *frames = [NSMutableArray array];
    for (NSString *line in exception.callStackSymbols) {
        NSMutableArray *components =  [NSMutableArray arrayWithArray:[line componentsSeparatedByCharactersInSet:[NSCharacterSet characterSetWithCharactersInString:@" "]]];
        [components removeObject:@""];
        [components removeObjectAtIndex:0];
        if (components.count >= 4) {
            NSString *method = [self methodNameFromStackTrace:components];
            NSString *filename = [components componentsJoinedByString:@" "];
            [frames addObject:@{@"library": components[0], @"filename": filename, @"address": components[1], @"lineno": components[components.count-1], @"method": method}];
        }
    }
    
    return @{@"trace": @{@"frames": frames, @"exception": exceptionInfo}};
}

- (NSString*)methodNameFromStackTrace:(NSArray*)stackTraceComponents {
    int start = false;
    NSString *buf;
    for (NSString *component in stackTraceComponents) {
        if (!start && [component hasPrefix:@"0x"]) {
            start = true;
        } else if (start && [component isEqualToString:@"+"]) {
            break;
        } else if (start) {
            buf = buf ? [NSString stringWithFormat:@"%@ %@", buf, component] : component;
        }
    }
    return buf ? buf : @"Unknown";
}

- (NSDictionary*)buildPayloadBodyWithMessage:(NSString*)message
                                   exception:(NSException*)exception
                                       extra:(NSDictionary*)extra
                                 crashReport:(NSString*)crashReport {
    NSDictionary *payloadBody;
    if (crashReport) {
        payloadBody = [self buildPayloadBodyWithCrashReport:crashReport];
    } else if (exception) {
        payloadBody = [self buildPayloadBodyWithException:exception];
    } else {
        payloadBody = [self buildPayloadBodyWithMessage:message extra:extra];
    }
    
    NSArray *telemetryData = [[RollbarTelemetry sharedInstance] getAllData];
    if (payloadBody && telemetryData.count > 0) {
        NSMutableDictionary *newPayloadBody = nil;
        newPayloadBody = [NSMutableDictionary dictionaryWithDictionary:payloadBody];
        [newPayloadBody setObject:telemetryData forKey:@"telemetry"];
        return newPayloadBody;
    }
    
    return payloadBody;
}

- (void)queuePayload:(NSDictionary*)payload {
    [self performSelector:@selector(queuePayload_OnlyCallOnThread:)
                 onThread:rollbarThread
               withObject:payload
            waitUntilDone:NO
     ];
}

- (void)queuePayload_OnlyCallOnThread:(NSDictionary *)payload {
    NSFileHandle *fileHandle = [NSFileHandle fileHandleForWritingAtPath:queuedItemsFilePath];
    [fileHandle seekToEndOfFile];
    [fileHandle writeData:[NSJSONSerialization dataWithJSONObject:payload options:0 error:nil safe:true]];
    [fileHandle writeData:[@"\n" dataUsingEncoding:NSUTF8StringEncoding]];
    [fileHandle closeFile];
    [[RollbarTelemetry sharedInstance] clearAllData];
}

- (BOOL)sendItem:(NSDictionary*)payload
       nextOffset:(NSUInteger)nextOffset {
    
    NSMutableDictionary *newPayload = [NSMutableDictionary dictionaryWithDictionary:payload];
    [RollbarPayloadTruncator truncatePayload:newPayload];

    NSData *jsonPayload = [NSJSONSerialization dataWithJSONObject:newPayload
                                                          options:0
                                                            error:nil
                                                             safe:true];
    
    if (NSOrderedDescending != [nextSendTime compare: [[NSDate alloc] init] ]) {
        
        if (YES == self.configuration.logPayload) {
            // append-save this jsonPayload into the payloads log file:
            NSFileHandle *fileHandle = [NSFileHandle fileHandleForWritingAtPath:payloadsFilePath];
            [fileHandle seekToEndOfFile];
            [fileHandle writeData:jsonPayload];
            [fileHandle writeData:[@"\n" dataUsingEncoding:NSUTF8StringEncoding]];
            [fileHandle closeFile];
        }
        
        BOOL success = [self sendPayload:jsonPayload];
        if (!success) {
            NSUInteger retryCount = [queueState[@"retry_count"] unsignedIntegerValue];
            
            if (retryCount < MAX_RETRY_COUNT) {
                queueState[@"retry_count"] = [NSNumber numberWithUnsignedInteger:retryCount + 1];
                [self saveQueueState];
                
                // Return NO so that the current batch will be retried next time
                return NO;
            }
        }

    }
    else {
        RollbarLog(@"Test");
    }
    
    queueState[@"offset"] = [NSNumber numberWithUnsignedInteger:nextOffset];
    queueState[@"retry_count"] = [NSNumber numberWithUnsignedInteger:0];
    [self saveQueueState];
    
    return YES;
}

- (BOOL)sendPayload:(NSData*)payload {
    NSURL *url = [NSURL URLWithString:self.configuration.endpoint];
    NSMutableURLRequest *request = [NSMutableURLRequest requestWithURL:url];
    
    [request setHTTPMethod:@"POST"];
    [request setValue:@"application/json" forHTTPHeaderField:@"Content-Type"];
    [request setValue:self.configuration.accessToken forHTTPHeaderField:@"X-Rollbar-Access-Token"];
    [request setHTTPBody:payload];
    
    if (YES == self.configuration.logPayload) {
        NSString *payloadString = [[NSString alloc]initWithData:payload
                                                       encoding:NSUTF8StringEncoding
                                   ];
        NSLog(@"%@", payloadString);
        //TODO: if self.configuration.logPayloadFile is defined, save the payload into the file...
    }
    
    if (NO == self.configuration.transmit) {
        return YES; // we just successfully shortcircuit here...
    }

    __block BOOL result = NO;
#if TARGET_OS_IPHONE
    if (IS_IOS7_OR_HIGHER) {
#else
    if (IS_MACOS10_10_OR_HIGHER) {
#endif
        // This requires iOS 7.0+
        dispatch_semaphore_t sem = dispatch_semaphore_create(0);
        
        NSURLSession *session = [NSURLSession sharedSession];
        
        if (self.configuration.httpProxyEnabled
            || self.configuration.httpsProxyEnabled) {
            
            NSDictionary *connectionProxyDictionary =
            @{
              @"HTTPEnable"   : [NSNumber numberWithInt:self.configuration.httpProxyEnabled],
              @"HTTPProxy"    : self.configuration.httpProxy,
              @"HTTPPort"     : self.configuration.httpProxyPort,
              @"HTTPSEnable"  : [NSNumber numberWithInt:self.configuration.httpsProxyEnabled],
              @"HTTPSProxy"   : self.configuration.httpsProxy,
              @"HTTPSPort"    : self.configuration.httpsProxyPort
              };

            NSURLSessionConfiguration *sessionConfig =
            [NSURLSessionConfiguration ephemeralSessionConfiguration];
            sessionConfig.connectionProxyDictionary = connectionProxyDictionary;
            session = [NSURLSession sessionWithConfiguration:sessionConfig];
        }
        
        NSURLSessionDataTask *dataTask =
            [session dataTaskWithRequest:request
                       completionHandler:^(NSData * _Nullable data, NSURLResponse * _Nullable response, NSError * _Nullable error) {
                result = [self checkPayloadResponse:response error:error data:data];
                dispatch_semaphore_signal(sem);
            }];
        [dataTask resume];
        
        dispatch_semaphore_wait(sem, DISPATCH_TIME_FOREVER);
    } else {
        // Using method sendSynchronousRequest, deprecated since iOS 9.0
        NSError *error;
        NSHTTPURLResponse *response;
        NSData *data = [NSURLConnection sendSynchronousRequest:request returningResponse:&response error:&error];
        result = [self checkPayloadResponse:response error:error data:data];
    }
    
    return result;
}

- (BOOL)checkPayloadResponse:(NSURLResponse*)response
                       error:(NSError*)error
                        data:(NSData*)data {
    
<<<<<<< HEAD
    //NSHTTPURLResponse *httpResponse = (NSHTTPURLResponse *)response;
    //NSDictionary *httpHeaders = [httpResponse allHeaderFields];
    //TODO: lookup rate limiting headers and afjust reporting rate accordingly...
    
=======
    // Lookup rate limiting headers and afjust reporting rate accordingly:
    NSHTTPURLResponse *httpResponse = (NSHTTPURLResponse *)response;
    NSDictionary *httpHeaders = [httpResponse allHeaderFields];
    int rateLimit = [[httpHeaders valueForKey:RESPONSE_HEADER_RATE_LIMIT] intValue];
    int rateLimitLeft = [[httpHeaders valueForKey:RESPONSE_HEADER_REMAINING_COUNT] intValue];
    int rateLimitSeconds = [[httpHeaders valueForKey:RESPONSE_HEADER_REMAINING_SECONDS] intValue];
    if (rateLimitLeft > 0) {
        nextSendTime = [[NSDate alloc] init];
    }
    else {
        nextSendTime = [[NSDate alloc] initWithTimeIntervalSinceNow:rateLimitSeconds];
    }
>>>>>>> 00f1ab13
    
    if (error) {
        RollbarLog(@"There was an error reporting to Rollbar");
        RollbarLog(@"Error: %@", [error localizedDescription]);
    } else {
        NSHTTPURLResponse* httpResponse = (NSHTTPURLResponse*)response;
        if ([httpResponse statusCode] == 200) {
            RollbarLog(@"Success");
            return YES;
        } else {
            RollbarLog(@"There was a problem reporting to Rollbar");
            if (data) {
                RollbarLog(@"Response: %@", [NSJSONSerialization JSONObjectWithData:data options:0 error:nil]);
            }
        }
    }
    return NO;
}

- (NSString*)generateUUID {
    CFUUIDRef uuid = CFUUIDCreate(kCFAllocatorDefault);
    NSString *string = (__bridge_transfer NSString*)CFUUIDCreateString(kCFAllocatorDefault, uuid);
    CFRelease(uuid);
    return string;
}

#pragma mark - Payload truncate

- (void)createMutablePayloadWithData:(NSMutableDictionary *)data
                             forPath:(NSString *)path {
    NSArray *pathComponents = [path componentsSeparatedByString:@"."];
    NSString *currentPath = @"";

    for (int i=0; i<pathComponents.count; i++) {
        NSString *part = pathComponents[i];
        currentPath = i == 0 ? part : [NSString stringWithFormat:@"%@.%@", currentPath, part];
        id val = [data valueForKeyPath:currentPath];
        if (!val) return;
        if ([val isKindOfClass:[NSArray class]] && ![val isKindOfClass:[NSMutableArray class]]) {
            NSMutableArray *newVal = [NSMutableArray arrayWithArray:val];
            [data setValue:newVal forKeyPath:currentPath];
        } else if ([val isKindOfClass:[NSDictionary class]] && ![val isKindOfClass:[NSMutableDictionary class]]) {
            NSMutableDictionary *newVal = [NSMutableDictionary dictionaryWithDictionary:val];
            [data setValue:newVal forKeyPath:currentPath];
        }
    }
}

#pragma mark - Payload transformations

// Run data through custom payload modification method if available
- (void)modifyPayload:(NSMutableDictionary *)data {
    if (self.configuration.payloadModification) {
        self.configuration.payloadModification(data);
    }
}

// Determine if this payload should be ignored
- (BOOL)shouldIgnorePayload:(NSDictionary*)data {
    BOOL shouldIgnore = false;

    if (self.configuration.checkIgnore) {
        @try {
            shouldIgnore = self.configuration.checkIgnore(data);
        } @catch(NSException *e) {
            RollbarLog(@"checkIgnore error: %@", e.reason);

            // Remove checkIgnore to prevent future exceptions
            [self.configuration setCheckIgnoreBlock:nil];
        }
    }

    return shouldIgnore;
}

// Scrub specified fields from payload
- (void)scrubPayload:(NSMutableDictionary*)data {

    if (self.configuration.scrubFields.count == 0) {
        return;
    }

    NSMutableSet *actualFieldsToScrub = self.configuration.scrubFields;
    if (self.configuration.scrubWhitelistFields.count > 0) {
        // actualFieldsToScrub =
        // self.configuration.scrubFields - self.configuration.scrubWhitelistFields
        // while using case insensitive field name comparison:
        actualFieldsToScrub = [NSMutableSet new];
        for(NSString *key in self.configuration.scrubFields) {
            BOOL isWhitelisted = false;
            for (NSString *whiteKey in self.configuration.scrubWhitelistFields) {
                if (NSOrderedSame == [key caseInsensitiveCompare:whiteKey]) {
                    isWhitelisted = true;
                }
            }
            if (!isWhitelisted) {
                [actualFieldsToScrub addObject:key];
            }
        }
    }
    
    for (NSString *key in actualFieldsToScrub) {
        if ([data valueForKeyPath:key]) {
            [self createMutablePayloadWithData:data forPath:key];
            [data setValue:@"*****" forKeyPath:key];
        }
    }
}

#pragma mark - Update configuration methods

- (void)updateAccessToken:(NSString*)accessToken
            configuration:(RollbarConfiguration *)configuration
                   isRoot:(BOOL)isRoot {
    if (configuration) {
        self.configuration = configuration;
    } else {
        self.configuration = [RollbarConfiguration configuration];
    }

    [self updateAccessToken:accessToken];

    if (isRoot) {
        [self.configuration _setRoot];
    }
}

- (void)updateConfiguration:(RollbarConfiguration *)configuration isRoot:(BOOL)isRoot {
    NSString *currentAccessToken = self.configuration.accessToken;
    [self updateAccessToken:currentAccessToken configuration:configuration isRoot:isRoot];
}

- (void)updateAccessToken:(NSString*)accessToken {
    self.configuration.accessToken = accessToken;
}

- (void)updateReportingRate:(NSUInteger)maximumReportsPerMinute {
    if (nil != self.configuration) {
        [self.configuration setReportingRate:maximumReportsPerMinute];
    }
    if (nil != rollbarThread) {
        [rollbarThread cancel];
        rollbarThread = [[RollbarThread alloc] initWithNotifier:self reportingRate:maximumReportsPerMinute];
        [rollbarThread start];
    }
}
#pragma mark - Network telemetry data

- (void)captureTelemetryDataForNetwork:(BOOL)reachable {
    if (self.configuration.shouldCaptureConnectivity && isNetworkReachable != reachable) {
        NSString *status = reachable ? @"Connected" : @"Disconnected";
        NSString *networkType = @"Unknown";
        NetworkStatus networkStatus = [reachability currentReachabilityStatus];
        if (networkStatus == ReachableViaWiFi) {
            networkType = @"WiFi";
        }
        else if (networkStatus == ReachableViaWWAN) {
            networkType = @"Cellular";
        }
        [[RollbarTelemetry sharedInstance] recordConnectivityEventForLevel:RollbarWarning
                                                                    status:status
                                                                 extraData:@{@"network": networkType}
         ];
    }
}

// THIS IS ONLY FOR TESTS, DO NOT ACTUALLY USE THIS METHOD, HENCE BEING "PRIVATE"
- (NSThread *)_rollbarThread {
    return rollbarThread;
}

- (void)_test_doNothing {}

@end<|MERGE_RESOLUTION|>--- conflicted
+++ resolved
@@ -139,11 +139,8 @@
             [reachability startNotifier];
         }
     }
-<<<<<<< HEAD
-=======
 
     nextSendTime = [[NSDate alloc] init];
->>>>>>> 00f1ab13
     
     return self;
 }
@@ -699,12 +696,6 @@
                        error:(NSError*)error
                         data:(NSData*)data {
     
-<<<<<<< HEAD
-    //NSHTTPURLResponse *httpResponse = (NSHTTPURLResponse *)response;
-    //NSDictionary *httpHeaders = [httpResponse allHeaderFields];
-    //TODO: lookup rate limiting headers and afjust reporting rate accordingly...
-    
-=======
     // Lookup rate limiting headers and afjust reporting rate accordingly:
     NSHTTPURLResponse *httpResponse = (NSHTTPURLResponse *)response;
     NSDictionary *httpHeaders = [httpResponse allHeaderFields];
@@ -717,7 +708,6 @@
     else {
         nextSendTime = [[NSDate alloc] initWithTimeIntervalSinceNow:rateLimitSeconds];
     }
->>>>>>> 00f1ab13
     
     if (error) {
         RollbarLog(@"There was an error reporting to Rollbar");
